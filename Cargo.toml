[package]
name = "tonytools-rs"
version = "0.1.0"
edition = "2021"

# See more keys and their definitions at https://doc.rust-lang.org/cargo/reference/manifest.html

[dependencies]
bimap = "0.6.3"
<<<<<<< HEAD
byteordered = "0.6.0"
once_cell = "1.19.0"
num = "0.4.1"
=======
binary-reader = "0.4.5"
crc32fast = "1.4.0"
once_cell = "1.19.0"
>>>>>>> b68f1f0d
<|MERGE_RESOLUTION|>--- conflicted
+++ resolved
@@ -7,12 +7,7 @@
 
 [dependencies]
 bimap = "0.6.3"
-<<<<<<< HEAD
-byteordered = "0.6.0"
-once_cell = "1.19.0"
-num = "0.4.1"
-=======
 binary-reader = "0.4.5"
 crc32fast = "1.4.0"
 once_cell = "1.19.0"
->>>>>>> b68f1f0d
+num = "0.4.1"